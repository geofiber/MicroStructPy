--- conflicted
+++ resolved
@@ -519,8 +519,6 @@
             if type(s_dist) in (float, int):
                 return 0.5 * np.pi * s_dist * s_dist * s_dist / 3
             return 0.5 * np.pi * s_dist.moment(3) / 3
-<<<<<<< HEAD
-=======
 
         if 'volume' in kwargs:
             v_dist = kwargs['volume']
@@ -529,7 +527,6 @@
             except AttributeError:
                 v_exp = v_dist
             return v_exp
->>>>>>> fa60e4b0
 
         # check for a, b, and c distribution
         try:
